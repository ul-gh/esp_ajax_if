#ifndef APP_HW_CONTROL_HPP__
#define APP_HW_CONTROL_HPP__

#include <Ticker.h>
#include "driver/mcpwm.h"
#include "ps_pwm.h"
#include "api_server.hpp"


/** PSPWMGen - Phase-Shift PWM output generation on ESP32 platform
 * 
 * By default, the symmetric-drive API is used.
 * This allows the setting of two individual dead-time values
 * for the leading and lagging driver output half-bridge-leg
 * and enforces a DC-free symmetric output waveform.
 * 
 * In order to allow four individual dead-time values, i.e. different
 * settings for both outputs of each half-bridge-leg, uncomment the
 * #define USE_ASYMMETRIC_FULL_SPEED_DRIVE_API line.
 * 
 * Asymmetric drive allows twice the maximum output frequency by using
 * the hardware dead-time generator module but output is not guaranteed
 * DC-free.
 */
//#define USE_ASYMMETRIC_FULL_SPEED_DRIVE_API
#define USE_SYMMETRIC_DC_FREE_DRIVE_API
class PSPWMGen
{
public:
    // MCPWM unit can be [0,1]
    static constexpr mcpwm_unit_t mcpwm_num{MCPWM_UNIT_0};
    // GPIO config for PWM output
    static constexpr int gpio_pwm0a_out{27}; // PWM0A := LEAD leg, Low Side
    static constexpr int gpio_pwm0b_out{26}; // PWM0B := LEAD leg, High Side
    static constexpr int gpio_pwm1a_out{25}; // PWM1A := LAG leg, Low Side
    static constexpr int gpio_pwm1b_out{33}; // PWM1B := LAG leg, High Side
    // Shutdown/fault input for PWM outputs
    static constexpr int gpio_fault_shutdown{4};
    // Active low / active high selection for fault input pin
    static constexpr mcpwm_fault_input_level_t fault_pin_active_level{MCPWM_LOW_LEVEL_TGR};
    // Define here if the output pins shall be forced low or high
    // or high-impedance when a fault condition is triggered.
    // PWMxA and PWMxB have the same type of action, see declaration in mcpwm.h
    static constexpr mcpwm_action_on_pwmxa_t disable_action_lag_leg{MCPWM_FORCE_MCPWMXA_LOW};
    // Lead leg might have a different configuration, e.g. stay at last output level
    static constexpr mcpwm_action_on_pwmxa_t disable_action_lead_leg{MCPWM_FORCE_MCPWMXA_LOW};

    // Initial state
    static constexpr float init_frequency{100e3};
    static constexpr float init_ps_duty{0.45};
    static constexpr float init_lead_dt{125e-9};
    static constexpr float init_lag_dt{125e-9};
    static constexpr bool init_output_enabled{false};

<<<<<<< HEAD
    // Send cyclic state updates to the HTTP client using this time interval (ms)
    static constexpr uint32_t api_state_push_update_interval_ms{500};
=======
    // Message to send via HTTP Server-Sent-Events when HW shutdown occurs
    static constexpr const char* shutdown_message{"Hardware Shutdown occurred!"};
>>>>>>> fa88ff36

    pspwm_setpoint_t* pspwm_setpoint;
    pspwm_setpoint_limits_t* pspwm_setpoint_limits;

    // Instance of HTTP API server. There must only be one.
    APIServer* api_server;

    PSPWMGen(APIServer* api_server);
    // virtual ~PSPWMGen();

    // Register hw control functions as request handlers with the HTPP server
    void register_remote_control(APIServer* api_server);

private:
    // Event timer instance
    Ticker push_update_timer;
    /** Send periodic application state updates to the HTTP client
     */
    static void on_push_update_timer(PSPWMGen* self);
//    static void IRAM_ATTR fault_isr_handler(void* unused);

    static unsigned char* on_timer_push_application_state_update();
};

#endif<|MERGE_RESOLUTION|>--- conflicted
+++ resolved
@@ -52,13 +52,8 @@
     static constexpr float init_lag_dt{125e-9};
     static constexpr bool init_output_enabled{false};
 
-<<<<<<< HEAD
     // Send cyclic state updates to the HTTP client using this time interval (ms)
     static constexpr uint32_t api_state_push_update_interval_ms{500};
-=======
-    // Message to send via HTTP Server-Sent-Events when HW shutdown occurs
-    static constexpr const char* shutdown_message{"Hardware Shutdown occurred!"};
->>>>>>> fa88ff36
 
     pspwm_setpoint_t* pspwm_setpoint;
     pspwm_setpoint_limits_t* pspwm_setpoint_limits;
