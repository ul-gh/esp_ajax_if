#include <Arduino.h>
#include <ArduinoJson.h>

#include "info_debug_error.h"
#include "driver/mcpwm.h"
#include "ps_pwm.h"
#include "app_hw_control.hpp"

#ifdef USE_ASYMMETRIC_FULL_SPEED_DRIVE_API
PSPWMGen::PSPWMGen(APIServer* api_server)
    : api_server{api_server},
    push_update_timer{}
{
    debug_print("Configuring Phase-Shift-PWM...");
    // http_server = http_server;
    bool is_ok = pspwm_up_ctr_mode_init(
            mcpwm_num,
            gpio_pwm0a_out, gpio_pwm0b_out,
            gpio_pwm1a_out, gpio_pwm1b_out,
            init_frequency,
            init_ps_duty,
            init_lead_dt, init_lead_dt, init_lag_dt, init_lag_dt,
            init_output_enabled,
            disable_action_lag_leg, disable_action_lead_leg) == ESP_OK;
    is_ok &= pspwm_get_setpoint_ptr(mcpwm_num, &pspwm_setpoint) == ESP_OK;
    is_ok &= pspwm_get_setpoint_limits_ptr(mcpwm_num, &pspwm_setpoint_limits) == ESP_OK;
    if (!is_ok) {
        error_print("Error initializing the PS-PWM module!");
        return;
    }
    //pspwm_enable_hw_fault_shutdown(mcpwm_num, gpio_fault_shutdown, MCPWM_LOW_LEVEL_TGR);
    register_remote_control(api_server);
    push_update_timer.attach_ms(api_state_push_update_interval_ms,
                                on_push_update_timer,
                                this);
}

/* Registers hardware control function callbacks
 * as request handlers of the HTTP server
 */
void PSPWMGen::register_remote_control(APIServer* api_server) {
    CbFloatT cb_float;
    cb_float = [this](const float n) {
        pspwm_setpoint->frequency = n * 1E3;
        pspwm_up_ctr_mode_set_frequency(mcpwm_num, pspwm_setpoint->frequency);
    };
    api_server->register_api_cb("set_frequency", cb_float);

    cb_float = [this](const float n) {
        pspwm_setpoint->ps_duty = n / 100;
        pspwm_up_ctr_mode_set_ps_duty(mcpwm_num, pspwm_setpoint->ps_duty);
    };
    api_server->register_api_cb("set_duty", cb_float);

    cb_float = [this](const float n) {
        pspwm_setpoint->lag_red = n * 1E-9;
        pspwm_up_ctr_mode_set_deadtimes(mcpwm_num,
                                        pspwm_setpoint->lead_red,
                                        pspwm_setpoint->lead_red,
                                        pspwm_setpoint->lag_red,
                                        pspwm_setpoint->lag_red);
    };
    api_server->register_api_cb("set_lag_dt", cb_float);

    cb_float = [this](const float n) {
        pspwm_setpoint->lead_red = n * 1E-9;
        pspwm_up_ctr_mode_set_deadtimes(mcpwm_num,
                                        pspwm_setpoint->lead_red,
                                        pspwm_setpoint->lead_red,
                                        pspwm_setpoint->lag_red,
                                        pspwm_setpoint->lag_red);
    };
    api_server->register_api_cb("set_lead_dt", cb_float);

    CbStringT cb_text = [this](const String &text) {
        pspwm_setpoint->output_enabled = text == "ON";
        if (pspwm_setpoint->output_enabled) {
            pspwm_resync_enable_output(mcpwm_num);
        } else {
            pspwm_disable_output(mcpwm_num);
        }
    };
    api_server->register_api_cb("set_output", cb_text);
}
#endif /* USE_ASYMMETRIC_FULL_SPEED_DRIVE_API */

#ifdef USE_SYMMETRIC_DC_FREE_DRIVE_API
PSPWMGen::PSPWMGen(APIServer* api_server)
    : api_server{api_server},
    push_update_timer{}
{
    debug_print("Configuring Phase-Shift-PWM...");
    // http_server = http_server;
    bool is_ok = pspwm_up_down_ctr_mode_init(
            mcpwm_num,
            gpio_pwm0a_out, gpio_pwm0b_out,
            gpio_pwm1a_out, gpio_pwm1b_out,
            init_frequency,
            init_ps_duty,
            init_lead_dt, init_lag_dt,
            init_output_enabled,
            disable_action_lag_leg, disable_action_lead_leg) == ESP_OK;
    is_ok &= pspwm_get_setpoint_ptr(mcpwm_num, &pspwm_setpoint) == ESP_OK;
    is_ok &= pspwm_get_setpoint_limits_ptr(mcpwm_num, &pspwm_setpoint_limits) == ESP_OK;
    if (!is_ok) {
        error_print("Error initializing the PS-PWM module!");
        return;
    }
    pspwm_enable_hw_fault_shutdown(mcpwm_num, gpio_fault_shutdown, MCPWM_LOW_LEVEL_TGR);
    register_remote_control(api_server);
    push_update_timer.attach_ms(api_state_push_update_interval_ms,
                                on_push_update_timer,
                                this);
}

/* Registers hardware control function callbacks
 * as request handlers of the HTTP server
 */
void PSPWMGen::register_remote_control(APIServer* api_server) {
    CbFloatT cb_float;
    cb_float = [this](const float n) {
        pspwm_setpoint->frequency = n * 1E3;
        pspwm_up_down_ctr_mode_set_frequency(mcpwm_num, pspwm_setpoint->frequency);
    };
    api_server->register_api_cb("set_frequency", cb_float);

    cb_float = [this](const float n) {
        pspwm_setpoint->ps_duty = n / 100;
        pspwm_up_down_ctr_mode_set_ps_duty(mcpwm_num, pspwm_setpoint->ps_duty);
    };
    api_server->register_api_cb("set_duty", cb_float);

    cb_float = [this](const float n) {
        pspwm_setpoint->lag_red = n * 1E-9;
        pspwm_up_down_ctr_mode_set_deadtimes(mcpwm_num,
                                             pspwm_setpoint->lead_red,
                                             pspwm_setpoint->lag_red);
    };
    api_server->register_api_cb("set_lag_dt", cb_float);

    cb_float = [this](const float n) {
        pspwm_setpoint->lead_red = n * 1E-9;
        pspwm_up_down_ctr_mode_set_deadtimes(mcpwm_num,
                                             pspwm_setpoint->lead_red,
                                             pspwm_setpoint->lag_red);
    };
    api_server->register_api_cb("set_lead_dt", cb_float);

    CbStringT cb_text = [this](const String &text) {
        pspwm_setpoint->output_enabled = text == "ON";
        if (pspwm_setpoint->output_enabled) {
            pspwm_resync_enable_output(mcpwm_num);
        } else {
            pspwm_disable_output(mcpwm_num);
        }
    };
    api_server->register_api_cb("set_output", cb_text);
}
#endif /* USE_SYMMETRIC_DC_FREE_DRIVE_API */

<<<<<<< HEAD
// Called periodicly submitting application state to the HTTP client
void PSPWMGen::on_push_update_timer(PSPWMGen* self) {
    self->api_server->begin();
=======
unsigned char* PSPWMGen::on_timer_send_sse_state_update() {
    NOP();
>>>>>>> fa88ff36
}<|MERGE_RESOLUTION|>--- conflicted
+++ resolved
@@ -158,12 +158,7 @@
 }
 #endif /* USE_SYMMETRIC_DC_FREE_DRIVE_API */
 
-<<<<<<< HEAD
 // Called periodicly submitting application state to the HTTP client
 void PSPWMGen::on_push_update_timer(PSPWMGen* self) {
-    self->api_server->begin();
-=======
-unsigned char* PSPWMGen::on_timer_send_sse_state_update() {
-    NOP();
->>>>>>> fa88ff36
+    // foo
 }